#!/usr/bin/env python
# -*- coding: utf-8 -*-
#
# Copyright (C) 2015-2017 Stephane Caron <stephane.caron@normalesup.org>
#
# This file is part of pymanoid <https://github.com/stephane-caron/pymanoid>.
#
# pymanoid is free software: you can redistribute it and/or modify it under the
# terms of the GNU General Public License as published by the Free Software
# Foundation, either version 3 of the License, or (at your option) any later
# version.
#
# pymanoid is distributed in the hope that it will be useful, but WITHOUT ANY
# WARRANTY; without even the implied warranty of MERCHANTABILITY or FITNESS FOR
# A PARTICULAR PURPOSE. See the GNU General Public License for more details.
#
# You should have received a copy of the GNU General Public License along with
# pymanoid. If not, see <http://www.gnu.org/licenses/>.

from numpy import dot, eye, hstack, maximum, minimum, ones, vstack, zeros
from threading import Lock
from time import time
from warnings import warn

from misc import norm
from optim import solve_qp
from sim import Process


<<<<<<< HEAD
class VelocitySolver(Process):
=======
class IKError(Exception):

    pass


class IKSolver(Process):
>>>>>>> c6fc5859

    """
    Compute velocities bringing the system closer to fulfilling a set of tasks.

    Parameters
    ----------
    robot : Robot
        Robot to be updated.
    active_dofs : list of integers
        List of DOFs updated by the IK solver.
    doflim_gain : real value between 0 and 1
        DOF-limit gain as described in [Kan+12]_. In `this implementation
        <https://scaron.info/teaching/inverse-kinematics.html>`_, it should be
        between zero and one.

    Notes
    -----
    One unsatisfactory aspect of the DOF-limit gain is that it slows down the
    robot when approaching DOF limits. For instance, it may slow down a foot
    motion when approaching the knee singularity, despite the robot being able
    to move faster with a fully extended knee.
    """

    def __init__(self, robot, active_dofs, doflim_gain):
        super(IKSolver, self).__init__()
        assert 0. <= doflim_gain <= 1.
        nb_active_dofs = len(active_dofs)
        self.active_dofs = active_dofs
        self.doflim_gain = doflim_gain
        self.nb_active_dofs = len(active_dofs)
        self.q_max = robot.q_max[active_dofs]
        self.q_min = robot.q_min[active_dofs]
        self.qd = zeros(robot.nb_dofs)
        self.qd_max = +1. * ones(nb_active_dofs)
        self.qd_min = -1. * ones(nb_active_dofs)
        self.robot = robot
        self.tasks = {}
        self.tasks_lock = Lock()
        self.unsafe = False
        self.verbosity = 0

    def add_task(self, task):
        """
        Add a new task in the IK.

        Parameters
        ----------
        task : Task
            New task to add to the list.

        Note
        ----
        This function is not made to be called frequently.
        """
        if task.name in self.tasks:
            raise Exception("Task '%s' already present in IK" % task.name)
        with self.tasks_lock:
            self.tasks[task.name] = task

    def __get_task_name(self, ident):
        name = ident if type(ident) is str else ident.name
        if not name.isupper():
            name = name.upper()
        return name

    def get_task(self, ident):
        """
        Get an active task from its name.

        Parameters
        ----------
        ident : string or object
            Name or object with a ``name`` field identifying the task.

        Returns
        -------
        task : Task or None
            The corresponding task if present, None otherwise.
        """
        name = self.__get_task_name(ident)
        with self.tasks_lock:
            if name not in self.tasks:
                warn("no task with name '%s'" % name)
                return None
            return self.tasks[name]

    def remove_task(self, ident):
        """
        Remove a task.

        Parameters
        ----------
        ident : string or object
            Name or object with a ``name`` field identifying the task.
        """
        name = self.__get_task_name(ident)
        with self.tasks_lock:
            if name not in self.tasks:
                # print "Warning: no task '%s' to remove" % name
                return
            del self.tasks[name]

    def update_task(self, ident, task):
        """
        Update a task.

        Parameters
        ----------
        ident : string or object
            Name or object with a ``name`` field identifying the task.
        """
        name = self.__get_task_name(ident)
        assert task.name == name
        self.remove_task(name)
        self.add_task(task)

    def compute_cost(self, dt):
        """
        Compute the IK cost of the present system state for a time step of dt.

        Parameters
        ----------
        dt : scalar
            Time step in [s].
        """
        return sum(task.cost(dt) for task in self.tasks.itervalues())

    def __compute_qp_common(self, dt):
        n = self.nb_active_dofs
        q = self.robot.q[self.active_dofs]
        qp_P = zeros((n, n))
        qp_q = zeros(n)
        with self.tasks_lock:
            for task in self.tasks.itervalues():
                J = task.jacobian()[:, self.active_dofs]
                r = task.residual(dt)
                qp_P += task.weight * dot(J.T, J)
                qp_q += task.weight * dot(-r.T, J)
        qd_max_doflim = self.doflim_gain * (self.q_max - q) / dt
        qd_min_doflim = self.doflim_gain * (self.q_min - q) / dt
        qd_max = minimum(self.qd_max, qd_max_doflim)
        qd_min = maximum(self.qd_min, qd_min_doflim)
        return (qp_P, qp_q, qd_max, qd_min)

    def __solve_qp(self, qp_P, qp_q, qp_G, qp_h):
        try:
            qd_active = solve_qp(qp_P, qp_q, qp_G, qp_h)
            self.qd[self.active_dofs] = qd_active
        except ValueError as e:
            if "matrix G is not positive definite" in e:
                raise Exception(
                    "rank deficiency in IK problem, "
                    "did you add a regularization task?")
            raise
        return self.qd

    def compute_velocity_fast(self, dt):
        """
        Compute a new velocity satisfying all tasks at best.

        Parameters
        ----------
        dt : scalar
            Time step in [s].

        Returns
        -------
        qd : array
            Active joint velocity vector.

        Note
        ----
        This QP formulation is the default for
        :func:`pymanoid.ik.IKSolver.solve` (posture generation) as it converges
        faster.

        Notes
        -----
        The method implemented in this function is reasonably fast but may
        become unstable when some tasks are widely infeasible and the optimum
        saturates joint limits. In such situations, it is better to use
        :func:`pymanoid.ik.IKSolver.compute_velocity_safe`.

        The returned velocity minimizes squared residuals as in the weighted
        cost function, which corresponds to the Gauss-Newton algorithm. Indeed,
        expanding the square expression in ``cost(task, qd)`` yields

        .. math::

            \\mathrm{minimize} \\quad
                \\dot{q} J^T J \\dot{q} - 2 r^T J \\dot{q}

        Differentiating with respect to :math:`\\dot{q}` shows that the minimum
        is attained for :math:`J^T J \\dot{q} = r`, where we recognize the
        Gauss-Newton update rule.
        """
        n = self.nb_active_dofs
        qp_P, qp_q, qd_max, qd_min = self.__compute_qp_common(dt)
        qp_G = vstack([+eye(n), -eye(n)])
        qp_h = hstack([qd_max, -qd_min])
        return self.__solve_qp(qp_P, qp_q, qp_G, qp_h)

    def compute_velocity_safe(self, dt, margin_reg=1e-5, margin_lin=1e-3):
        """
        Compute a new velocity satisfying all tasks at best, while trying to
        stay away from kinematic constraints.

        Parameters
        ----------
        dt : scalar
            Time step in [s].
        margin_reg : scalar
            Regularization term on margin variables.
        margin_lin : scalar
            Linear penalty term on margin variables.

        Returns
        -------
        qd : array
            Active joint velocity vector.

        Note
        ----
        This QP formulation is the default for :func:`pymanoid.ik.IKSolver.step`
        as it has a more numerically-stable behavior.

        Notes
        -----
        This is a variation of the QP from
        :func:`pymanoid.ik.IKSolver.compute_velocity_fast` that was reported in
        Equation (10) of [Noz+16]_. DOF limits are better taken care of by
        margin variables, but the variable count doubles and the QP takes
        roughly 50% more time to solve.
        """
        n = self.nb_active_dofs
        E, Z = eye(n), zeros((n, n))
        qp_P0, qp_q0, qd_max, qd_min = self.__compute_qp_common(dt)
        qp_P = vstack([hstack([qp_P0, Z]), hstack([Z, margin_reg * E])])
        qp_q = hstack([qp_q0, -margin_lin * ones(n)])
        qp_G = vstack([
            hstack([+E, +E / dt]), hstack([-E, +E / dt]), hstack([Z, -E])])
        qp_h = hstack([qd_max, -qd_min, zeros(n)])
        return self.__solve_qp(qp_P, qp_q, qp_G, qp_h)

    def step(self, dt, unsafe=False):
        """
        Apply velocities computed by inverse kinematics.

        Parameters
        ----------
        dt : scalar
            Time step in [s].
        unsafe : bool, optional
            When set, use the faster but less numerically-stable method
            implemented in :func:`pymanoid.ik.IKSolver.compute_velocity_fast`.
        """
        q = self.robot.q
        if unsafe or self.unsafe:
            qd = self.compute_velocity_fast(dt)
        else:  # safe formulation is the default
            qd = self.compute_velocity_safe(dt)
        if self.verbosity >= 3:
            print "\n                TASK      COST",
            print "\n------------------------------"
            for task in self.tasks.itervalues():
                J = task.jacobian()
                r = task.residual(dt)
                print "%20s  %.2e" % (task.name, norm(dot(J, qd) - r))
            print ""
        self.robot.set_dof_values(q + qd * dt, clamp=True)
        self.robot.set_dof_velocities(qd)

    def solve(self, max_it, cost_stop=1e-10, impr_stop=1e-5, dt=5e-3):
        """
        Compute joint-angles that satisfy all kinematic constraints at best.

        Parameters
        ----------
        max_it : integer
            Maximum number of solver iterations.
        cost_stop : scalar
            Stop when cost value is below this threshold.
        conv_tol : scalar, optional
            Stop when cost improvement (relative variation from one iteration to
            the next) is less than this threshold.
        dt : scalar, optional
            Time step in [s].

        Returns
        -------
        itnum : int
            Number of solver iterations.
        cost : scalar
            Final value of the cost function.

        Note
        ----
        Good values of `dt` depend on the weights of the IK tasks. Small values
        make convergence slower, while big values make the optimization unstable
        (in which case there may be no convergence at all).
        """
        t0 = time()
        if self.verbosity >= 1:
            print "Solving IK with max_it=%d, conv_stop=%e, impr_stop=%e" % (
                max_it, cost_stop, impr_stop)
        cost = 100000.
        self.qd_max *= 1000
        self.qd_min *= 1000
        for itnum in xrange(max_it):
            prev_cost = cost
            cost = self.compute_cost(dt)
            impr = abs(cost - prev_cost) / prev_cost
            if self.verbosity >= 2:
                print "%2d: %.3e (impr: %+.2e)" % (itnum, cost, impr)
            if abs(cost) < cost_stop or impr < impr_stop:
                break
            self.step(dt, unsafe=True)
        self.robot.set_dof_velocities(zeros(self.robot.qd.shape))
        self.qd_max /= 1000
        self.qd_min /= 1000
        if self.verbosity >= 1:
            print "IK solved in %d iterations (%.1f ms) with cost %e" % (
                itnum, 1000 * (time() - t0), cost)
        return itnum, cost

    def on_tick(self, sim):
        self.step(sim.dt)<|MERGE_RESOLUTION|>--- conflicted
+++ resolved
@@ -27,16 +27,7 @@
 from sim import Process
 
 
-<<<<<<< HEAD
-class VelocitySolver(Process):
-=======
-class IKError(Exception):
-
-    pass
-
-
 class IKSolver(Process):
->>>>>>> c6fc5859
 
     """
     Compute velocities bringing the system closer to fulfilling a set of tasks.
